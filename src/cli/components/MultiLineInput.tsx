/**
 * Multi-Line Input Component
 * Supports newlines with Enter, submit with Shift+Enter or Ctrl+Enter
 * Supports image/file paste detection
 */
import React, { useState, useEffect } from 'react';
import { Box, Text, useInput } from 'ink';
import fs from 'fs';
import path from 'path';

export interface ContentBlock {
  type: 'text' | 'image' | 'file';
  content: string;
  mimeType?: string;
  fileName?: string;
}

interface MultiLineInputProps {
  value: string;
  onChange: (value: string) => void;
  onSubmit: (content: ContentBlock[]) => void;
  placeholder?: string;
  disabled?: boolean;
  history?: string[]; // Command history for up/down navigation
  historyIndex?: number;
  onHistoryChange?: (index: number) => void;
}

export const MultiLineInput: React.FC<MultiLineInputProps> = ({
  value,
  onChange,
  onSubmit,
  placeholder = 'Type your message...',
  disabled = false,
  history = [],
  historyIndex = -1,
  onHistoryChange,
}) => {
  const [cursorOffset, setCursorOffset] = useState(value.length); // Start at end
  const [attachedFiles, setAttachedFiles] = useState<ContentBlock[]>([]);
<<<<<<< HEAD
  const [lastInputLength, setLastInputLength] = useState(0);

  // Safety net: keep cursor within bounds when value changes externally
  useEffect(() => {
    if (cursorOffset > value.length) {
      setCursorOffset(value.length);
    }
  }, [value.length]);
=======
  const [showFullContent, setShowFullContent] = useState(true); // For paste truncation

  // Sync cursor with value length when value changes externally (like after submit)
  React.useEffect(() => {
    if (value === '') {
      setCursorOffset(0);
      setShowFullContent(true);
    }
  }, [value]);
>>>>>>> f67a5406

  // Handle keyboard input
  useInput(
    (input, key) => {
      if (disabled) return;

<<<<<<< HEAD
      // Ctrl+D = Remove last attachment
      if (key.ctrl && input === 'd' && attachedFiles.length > 0) {
        setAttachedFiles(prev => prev.slice(0, -1));
        return;
      }

      // Shift+Enter = newline (the CORRECT way)
=======
      // Shift+Enter = New line (for multiline input)
>>>>>>> f67a5406
      if (key.return && key.shift) {
        const newValue =
          value.slice(0, cursorOffset) + '\n' + value.slice(cursorOffset);
        onChange(newValue);
        setCursorOffset(cursorOffset + 1);
        setShowFullContent(true);
        return;
      }

<<<<<<< HEAD
      // Backslash+Enter = newline (bandaid, but keeping it since it works)
      if (key.return && value[cursorOffset - 1] === '\\') {
        // Remove the backslash and add newline
        const newValue =
          value.slice(0, cursorOffset - 1) + '\n' + value.slice(cursorOffset);
        onChange(newValue);
        setCursorOffset(cursorOffset);
=======
      // Regular Enter = SEND (submit the message) - like chat apps!
      if (key.return) {
        handleSubmit();
>>>>>>> f67a5406
        return;
      }

      // Check for newline character pasted directly (some terminals)
      if (input === '\n') {
        const newValue =
          value.slice(0, cursorOffset) + '\n' + value.slice(cursorOffset);
        onChange(newValue);
        setCursorOffset(cursorOffset + 1);
        setShowFullContent(true);
        return;
      }

<<<<<<< HEAD
      // Backspace - delete character BEFORE cursor
      // Note: Most terminals send backspace as charCode 127, which Ink interprets as key.delete
      // So we treat both key.backspace and key.delete as backwards delete (like the original)
      if (key.backspace || key.delete) {
=======
      // Backspace (backward delete)
      if (key.backspace) {
>>>>>>> f67a5406
        if (cursorOffset > 0) {
          const newValue =
            value.slice(0, cursorOffset - 1) + value.slice(cursorOffset);
          onChange(newValue);
          setCursorOffset(cursorOffset - 1);
          setShowFullContent(true);
        }
        return;
      }

      // Delete (forward delete)
      if (key.delete) {
        if (cursorOffset < value.length) {
          const newValue =
            value.slice(0, cursorOffset) + value.slice(cursorOffset + 1);
          onChange(newValue);
          setShowFullContent(true);
          // Cursor stays in same position
        }
        return;
      }

      // Arrow keys for cursor movement - SIMPLIFIED!
      if (key.leftArrow) {
        setCursorOffset(Math.max(0, cursorOffset - 1));
        return;
      }

      if (key.rightArrow) {
        setCursorOffset(Math.min(value.length, cursorOffset + 1));
        return;
      }

      if (key.upArrow) {
<<<<<<< HEAD
        const lines = value.split('\n');
        const currentLineIndex = value.slice(0, cursorOffset).split('\n').length - 1;

        // If on first line and we have history, navigate history
        if (currentLineIndex === 0 && history.length > 0 && onHistoryChange) {
          const newIndex = historyIndex === -1 ? history.length - 1 : Math.max(0, historyIndex - 1);
          onHistoryChange(newIndex);
          if (history[newIndex]) {
            onChange(history[newIndex]);
            setCursorOffset(history[newIndex].length);
          }
        } else if (currentLineIndex > 0) {
          // Move cursor to previous line within multi-line input
          const linesBefore = value.slice(0, cursorOffset).split('\n');
          const currentLinePos = linesBefore[linesBefore.length - 1].length;
          const prevLineLength = linesBefore[linesBefore.length - 2].length;
          const newOffset = cursorOffset - currentLinePos - 1 - Math.min(currentLinePos, prevLineLength);
=======
        // Move cursor up one line
        const beforeCursor = value.slice(0, cursorOffset);
        const lines = beforeCursor.split('\n');

        if (lines.length > 1) {
          // Get current position in line
          const currentLineStart = beforeCursor.lastIndexOf('\n', cursorOffset - 1);
          const currentCol = cursorOffset - currentLineStart - 1;

          // Find previous line start
          const prevLineEnd = currentLineStart;
          const prevLineStart = beforeCursor.lastIndexOf('\n', prevLineEnd - 1);
          const prevLineLength = prevLineEnd - prevLineStart - 1;

          // Move to same column in previous line (or end if shorter)
          const targetCol = Math.min(currentCol, prevLineLength);
          const newOffset = prevLineStart + 1 + targetCol;

>>>>>>> f67a5406
          setCursorOffset(Math.max(0, newOffset));
        }
        return;
      }

      if (key.downArrow) {
<<<<<<< HEAD
        const lines = value.split('\n');
        const currentLineIndex = value.slice(0, cursorOffset).split('\n').length - 1;

        // If on last line and we have history, navigate forward
        if (currentLineIndex === lines.length - 1 && history.length > 0 && onHistoryChange) {
          if (historyIndex === -1) return; // Already at current input

          const newIndex = historyIndex + 1;
          if (newIndex >= history.length) {
            // Return to current input
            onHistoryChange(-1);
            onChange('');
            setCursorOffset(0);
          } else {
            onHistoryChange(newIndex);
            if (history[newIndex]) {
              onChange(history[newIndex]);
              setCursorOffset(history[newIndex].length);
            }
          }
        } else {
          // Move cursor to next line within multi-line input
          const afterCursor = value.slice(cursorOffset);
          const nextNewline = afterCursor.indexOf('\n');
          if (nextNewline !== -1) {
            const linesBefore = value.slice(0, cursorOffset).split('\n');
            const currentLinePos = linesBefore[linesBefore.length - 1].length;
            const nextLine = afterCursor.slice(nextNewline + 1);
            const nextNewline2 = nextLine.indexOf('\n');
            const nextLineLength = nextNewline2 !== -1 ? nextNewline2 : nextLine.length;
            const newOffset = cursorOffset + nextNewline + 1 + Math.min(currentLinePos, nextLineLength);
            setCursorOffset(Math.min(value.length, newOffset));
          }
=======
        // Move cursor down one line
        const afterCursor = value.slice(cursorOffset);
        const nextNewlineIdx = afterCursor.indexOf('\n');

        if (nextNewlineIdx !== -1) {
          // Get current position in line
          const beforeCursor = value.slice(0, cursorOffset);
          const currentLineStart = beforeCursor.lastIndexOf('\n') + 1;
          const currentCol = cursorOffset - currentLineStart;

          // Find next line
          const nextLineStart = cursorOffset + nextNewlineIdx + 1;
          const restOfText = value.slice(nextLineStart);
          const nextLineEnd = restOfText.indexOf('\n');
          const nextLineLength = nextLineEnd !== -1 ? nextLineEnd : restOfText.length;

          // Move to same column in next line (or end if shorter)
          const targetCol = Math.min(currentCol, nextLineLength);
          const newOffset = nextLineStart + targetCol;

          setCursorOffset(Math.min(value.length, newOffset));
>>>>>>> f67a5406
        }
        return;
      }

      // Home key - start of line
      if (key.home) {
        const beforeCursor = value.slice(0, cursorOffset);
        const lineStart = beforeCursor.lastIndexOf('\n') + 1;
        setCursorOffset(lineStart);
        return;
      }

      // End key - end of line
      if (key.end) {
        const afterCursor = value.slice(cursorOffset);
        const lineEnd = afterCursor.indexOf('\n');
        const newOffset = lineEnd === -1 ? value.length : cursorOffset + lineEnd;
        setCursorOffset(newOffset);
        return;
      }

      // Regular character input
      if (input && !key.ctrl && !key.meta) {
<<<<<<< HEAD
        // Detect paste (large input at once)
        const isPaste = input.length > 50; // More than 50 chars = probably a paste
        const pastedLines = input.split('\n');
        const isPasteMultiline = pastedLines.length > 3;

        let finalInput = input;

        // Wrap large pastes in [Pasted X Lines] format
        if (isPaste && isPasteMultiline) {
          finalInput = `[Pasted ${pastedLines.length} Lines]\n${input}`;
        }
=======
        // Detect large paste (>100 chars at once)
        const isPaste = input.length > 100;
>>>>>>> f67a5406

        const newValue =
          value.slice(0, cursorOffset) + finalInput + value.slice(cursorOffset);
        const newCursor = cursorOffset + finalInput.length;

        onChange(newValue);
        setCursorOffset(newCursor);
        setLastInputLength(newValue.length);

        // If large paste, hide full content initially
        if (isPaste) {
          setShowFullContent(false);
        } else {
          setShowFullContent(true);
        }

        // Auto-detect file paths when user types/pastes them
        // Look for patterns like /path/to/file.png or ./relative/path.jpg
        const pathPattern = /(?:\.\/|\/|~\/)[^\s]+\.(png|jpg|jpeg|gif|webp|bmp|txt|md|json|js|ts|tsx|jsx|py|go|rs)/gi;
        const matches = newValue.match(pathPattern);

        if (matches && matches.length > 0) {
          // Get the last match (most recently typed/pasted path)
          const lastPath = matches[matches.length - 1];

          // Check if we haven't already attached this file
          const alreadyAttached = attachedFiles.some(f => f.fileName === path.basename(lastPath));

          if (!alreadyAttached && fs.existsSync(lastPath)) {
            // Auto-attach the file and remove the path from text
            setTimeout(() => {
              attachFile(lastPath);
              // Remove the file path from the input text
              const cleanedValue = newValue.replace(lastPath, '').trim();
              onChange(cleanedValue);
              setCursorOffset(cleanedValue.length);
            }, 10);
          }
        }
      }
    },
    { isActive: !disabled }
  );

  const handleSubmit = () => {
    const contentBlocks: ContentBlock[] = [];

    // Add text content if present
    if (value.trim()) {
      contentBlocks.push({
        type: 'text',
        content: value,
      });
    }

    // Add attached files/images
    contentBlocks.push(...attachedFiles);

    if (contentBlocks.length > 0) {
      onSubmit(contentBlocks);
      onChange('');
      setCursorOffset(0);
      setAttachedFiles([]);
    }
  };

  // Handle file attachment (called externally or via special command)
  const attachFile = (filePath: string) => {
    try {
      if (!fs.existsSync(filePath)) {
        return;
      }

      const ext = path.extname(filePath).toLowerCase();
      const fileName = path.basename(filePath);

      // Image files
      const imageExts = ['.png', '.jpg', '.jpeg', '.gif', '.webp', '.bmp'];
      if (imageExts.includes(ext)) {
        const imageData = fs.readFileSync(filePath);
        const base64 = imageData.toString('base64');
        const mimeType =
          ext === '.png' ? 'image/png' :
          ext === '.jpg' || ext === '.jpeg' ? 'image/jpeg' :
          ext === '.gif' ? 'image/gif' :
          ext === '.webp' ? 'image/webp' :
          'image/bmp';

        setAttachedFiles(prev => [
          ...prev,
          {
            type: 'image',
            content: base64,
            mimeType,
            fileName,
          },
        ]);
      } else {
        // Text files
        const textExts = ['.txt', '.md', '.json', '.js', '.ts', '.tsx', '.jsx', '.py', '.go', '.rs'];
        if (textExts.includes(ext) && fs.statSync(filePath).size < 1024 * 1024) {
          const fileContent = fs.readFileSync(filePath, 'utf-8');
          setAttachedFiles(prev => [
            ...prev,
            {
              type: 'file',
              content: fileContent,
              fileName,
            },
          ]);
        }
      }
    } catch (error) {
      console.error('Error attaching file:', error);
    }
  };

  // Determine display value (truncated for large pastes)
  let displayValue = value;
  let isTruncated = false;

  if (!showFullContent && value.length > 0) {
    const lines = value.split('\n');
    if (lines.length > 10) {
      // Show first 3 lines and last 2 lines with summary in between
      const firstLines = lines.slice(0, 3).join('\n');
      const lastLines = lines.slice(-2).join('\n');
      const lineCount = lines.length;
      displayValue = `${firstLines}\n\n[pasted content...${lineCount} lines]\n\n${lastLines}`;
      isTruncated = true;
    } else if (value.length > 500) {
      // Just show first 500 chars
      displayValue = value.substring(0, 500) + `\n\n[pasted content...${value.length} chars]`;
      isTruncated = true;
    }
  }

  // Split value into lines for display
  const lines = displayValue.split('\n');
  const currentLine = isTruncated ? 0 : value.slice(0, cursorOffset).split('\n').length - 1;
  const currentColumn = isTruncated ? 0 : value.slice(0, cursorOffset).split('\n').pop()?.length || 0;

  return (
    <Box flexDirection="column">
      {/* Attached files preview */}
      {attachedFiles.length > 0 && (
        <Box flexDirection="column" marginBottom={1} borderStyle="round" borderColor="cyan" paddingX={1}>
          <Text color="cyan" bold>📎 Attachments ({attachedFiles.length}) - Ctrl+D to remove last</Text>
          {attachedFiles.map((file, idx) => (
            <Box key={idx} marginLeft={2}>
              <Text color="gray">
                {file.type === 'image' ? '🖼️' : '📄'} {file.fileName || `attachment-${idx + 1}`}
              </Text>
            </Box>
          ))}
        </Box>
      )}

      {/* Truncation hint */}
      {isTruncated && (
        <Box marginBottom={1}>
          <Text color="yellow" dimColor>
            💡 Large content pasted - showing preview. Full content will be sent. (Start typing to see all)
          </Text>
        </Box>
      )}

      {/* Input area */}
      <Box flexDirection="column" borderStyle="round" borderColor="orange" paddingX={1}>
        {lines.map((line, idx) => {
          // Render line with cursor if this is the current line (only when not truncated)
          if (!isTruncated && idx === currentLine) {
            const beforeCursor = line.slice(0, currentColumn);
            const afterCursor = line.slice(currentColumn);

            return (
              <Box key={idx}>
                <Text color="orange" bold>{idx === 0 ? '> ' : '  '}</Text>
                <Text color="white">
                  {beforeCursor}
                  <Text color="green" bold>▋</Text>
                  {afterCursor}
                </Text>
              </Box>
            );
          } else {
            // Regular line without cursor
            return (
              <Box key={idx}>
                <Text color="orange" bold>{idx === 0 ? '> ' : '  '}</Text>
                <Text color="white">
                  {line || (idx === 0 && !value ? <Text dimColor>{placeholder}</Text> : ' ')}
                </Text>
              </Box>
            );
          }
        })}
      </Box>

      {/* Help text */}
      <Box marginTop={1}>
        <Text color="gray" dimColor>
          Enter = send | Shift+Enter = new line | ↑↓←→ = navigate | Home/End = line start/end
        </Text>
      </Box>

      {/* Line info */}
      {!isTruncated && lines.length > 1 && (
        <Box marginTop={0}>
          <Text color="gray" dimColor>
            Line {currentLine + 1}/{lines.length}, Col {currentColumn + 1} | {value.length} chars
          </Text>
        </Box>
      )}
      {isTruncated && (
        <Box marginTop={0}>
          <Text color="gray" dimColor>
<<<<<<< HEAD
            Line {currentLine + 1}, Col {currentColumn + 1} | {value.length} chars
=======
            {value.split('\n').length} lines, {value.length} chars (preview mode)
>>>>>>> f67a5406
          </Text>
        </Box>
      )}
    </Box>
  );
};<|MERGE_RESOLUTION|>--- conflicted
+++ resolved
@@ -21,9 +21,6 @@
   onSubmit: (content: ContentBlock[]) => void;
   placeholder?: string;
   disabled?: boolean;
-  history?: string[]; // Command history for up/down navigation
-  historyIndex?: number;
-  onHistoryChange?: (index: number) => void;
 }
 
 export const MultiLineInput: React.FC<MultiLineInputProps> = ({
@@ -32,22 +29,9 @@
   onSubmit,
   placeholder = 'Type your message...',
   disabled = false,
-  history = [],
-  historyIndex = -1,
-  onHistoryChange,
 }) => {
   const [cursorOffset, setCursorOffset] = useState(value.length); // Start at end
   const [attachedFiles, setAttachedFiles] = useState<ContentBlock[]>([]);
-<<<<<<< HEAD
-  const [lastInputLength, setLastInputLength] = useState(0);
-
-  // Safety net: keep cursor within bounds when value changes externally
-  useEffect(() => {
-    if (cursorOffset > value.length) {
-      setCursorOffset(value.length);
-    }
-  }, [value.length]);
-=======
   const [showFullContent, setShowFullContent] = useState(true); // For paste truncation
 
   // Sync cursor with value length when value changes externally (like after submit)
@@ -57,24 +41,13 @@
       setShowFullContent(true);
     }
   }, [value]);
->>>>>>> f67a5406
 
   // Handle keyboard input
   useInput(
     (input, key) => {
       if (disabled) return;
 
-<<<<<<< HEAD
-      // Ctrl+D = Remove last attachment
-      if (key.ctrl && input === 'd' && attachedFiles.length > 0) {
-        setAttachedFiles(prev => prev.slice(0, -1));
-        return;
-      }
-
-      // Shift+Enter = newline (the CORRECT way)
-=======
       // Shift+Enter = New line (for multiline input)
->>>>>>> f67a5406
       if (key.return && key.shift) {
         const newValue =
           value.slice(0, cursorOffset) + '\n' + value.slice(cursorOffset);
@@ -84,19 +57,9 @@
         return;
       }
 
-<<<<<<< HEAD
-      // Backslash+Enter = newline (bandaid, but keeping it since it works)
-      if (key.return && value[cursorOffset - 1] === '\\') {
-        // Remove the backslash and add newline
-        const newValue =
-          value.slice(0, cursorOffset - 1) + '\n' + value.slice(cursorOffset);
-        onChange(newValue);
-        setCursorOffset(cursorOffset);
-=======
       // Regular Enter = SEND (submit the message) - like chat apps!
       if (key.return) {
         handleSubmit();
->>>>>>> f67a5406
         return;
       }
 
@@ -110,15 +73,8 @@
         return;
       }
 
-<<<<<<< HEAD
-      // Backspace - delete character BEFORE cursor
-      // Note: Most terminals send backspace as charCode 127, which Ink interprets as key.delete
-      // So we treat both key.backspace and key.delete as backwards delete (like the original)
-      if (key.backspace || key.delete) {
-=======
       // Backspace (backward delete)
       if (key.backspace) {
->>>>>>> f67a5406
         if (cursorOffset > 0) {
           const newValue =
             value.slice(0, cursorOffset - 1) + value.slice(cursorOffset);
@@ -153,25 +109,6 @@
       }
 
       if (key.upArrow) {
-<<<<<<< HEAD
-        const lines = value.split('\n');
-        const currentLineIndex = value.slice(0, cursorOffset).split('\n').length - 1;
-
-        // If on first line and we have history, navigate history
-        if (currentLineIndex === 0 && history.length > 0 && onHistoryChange) {
-          const newIndex = historyIndex === -1 ? history.length - 1 : Math.max(0, historyIndex - 1);
-          onHistoryChange(newIndex);
-          if (history[newIndex]) {
-            onChange(history[newIndex]);
-            setCursorOffset(history[newIndex].length);
-          }
-        } else if (currentLineIndex > 0) {
-          // Move cursor to previous line within multi-line input
-          const linesBefore = value.slice(0, cursorOffset).split('\n');
-          const currentLinePos = linesBefore[linesBefore.length - 1].length;
-          const prevLineLength = linesBefore[linesBefore.length - 2].length;
-          const newOffset = cursorOffset - currentLinePos - 1 - Math.min(currentLinePos, prevLineLength);
-=======
         // Move cursor up one line
         const beforeCursor = value.slice(0, cursorOffset);
         const lines = beforeCursor.split('\n');
@@ -190,48 +127,12 @@
           const targetCol = Math.min(currentCol, prevLineLength);
           const newOffset = prevLineStart + 1 + targetCol;
 
->>>>>>> f67a5406
           setCursorOffset(Math.max(0, newOffset));
         }
         return;
       }
 
       if (key.downArrow) {
-<<<<<<< HEAD
-        const lines = value.split('\n');
-        const currentLineIndex = value.slice(0, cursorOffset).split('\n').length - 1;
-
-        // If on last line and we have history, navigate forward
-        if (currentLineIndex === lines.length - 1 && history.length > 0 && onHistoryChange) {
-          if (historyIndex === -1) return; // Already at current input
-
-          const newIndex = historyIndex + 1;
-          if (newIndex >= history.length) {
-            // Return to current input
-            onHistoryChange(-1);
-            onChange('');
-            setCursorOffset(0);
-          } else {
-            onHistoryChange(newIndex);
-            if (history[newIndex]) {
-              onChange(history[newIndex]);
-              setCursorOffset(history[newIndex].length);
-            }
-          }
-        } else {
-          // Move cursor to next line within multi-line input
-          const afterCursor = value.slice(cursorOffset);
-          const nextNewline = afterCursor.indexOf('\n');
-          if (nextNewline !== -1) {
-            const linesBefore = value.slice(0, cursorOffset).split('\n');
-            const currentLinePos = linesBefore[linesBefore.length - 1].length;
-            const nextLine = afterCursor.slice(nextNewline + 1);
-            const nextNewline2 = nextLine.indexOf('\n');
-            const nextLineLength = nextNewline2 !== -1 ? nextNewline2 : nextLine.length;
-            const newOffset = cursorOffset + nextNewline + 1 + Math.min(currentLinePos, nextLineLength);
-            setCursorOffset(Math.min(value.length, newOffset));
-          }
-=======
         // Move cursor down one line
         const afterCursor = value.slice(cursorOffset);
         const nextNewlineIdx = afterCursor.indexOf('\n');
@@ -253,7 +154,6 @@
           const newOffset = nextLineStart + targetCol;
 
           setCursorOffset(Math.min(value.length, newOffset));
->>>>>>> f67a5406
         }
         return;
       }
@@ -277,30 +177,13 @@
 
       // Regular character input
       if (input && !key.ctrl && !key.meta) {
-<<<<<<< HEAD
-        // Detect paste (large input at once)
-        const isPaste = input.length > 50; // More than 50 chars = probably a paste
-        const pastedLines = input.split('\n');
-        const isPasteMultiline = pastedLines.length > 3;
-
-        let finalInput = input;
-
-        // Wrap large pastes in [Pasted X Lines] format
-        if (isPaste && isPasteMultiline) {
-          finalInput = `[Pasted ${pastedLines.length} Lines]\n${input}`;
-        }
-=======
         // Detect large paste (>100 chars at once)
         const isPaste = input.length > 100;
->>>>>>> f67a5406
 
         const newValue =
-          value.slice(0, cursorOffset) + finalInput + value.slice(cursorOffset);
-        const newCursor = cursorOffset + finalInput.length;
-
+          value.slice(0, cursorOffset) + input + value.slice(cursorOffset);
         onChange(newValue);
-        setCursorOffset(newCursor);
-        setLastInputLength(newValue.length);
+        setCursorOffset(cursorOffset + input.length);
 
         // If large paste, hide full content initially
         if (isPaste) {
@@ -440,7 +323,7 @@
       {/* Attached files preview */}
       {attachedFiles.length > 0 && (
         <Box flexDirection="column" marginBottom={1} borderStyle="round" borderColor="cyan" paddingX={1}>
-          <Text color="cyan" bold>📎 Attachments ({attachedFiles.length}) - Ctrl+D to remove last</Text>
+          <Text color="cyan" bold>📎 Attachments ({attachedFiles.length}):</Text>
           {attachedFiles.map((file, idx) => (
             <Box key={idx} marginLeft={2}>
               <Text color="gray">
@@ -466,14 +349,15 @@
           // Render line with cursor if this is the current line (only when not truncated)
           if (!isTruncated && idx === currentLine) {
             const beforeCursor = line.slice(0, currentColumn);
-            const afterCursor = line.slice(currentColumn);
+            const atCursor = line[currentColumn] || ' ';
+            const afterCursor = line.slice(currentColumn + 1);
 
             return (
               <Box key={idx}>
                 <Text color="orange" bold>{idx === 0 ? '> ' : '  '}</Text>
                 <Text color="white">
                   {beforeCursor}
-                  <Text color="green" bold>▋</Text>
+                  <Text backgroundColor="orange" color="black">{atCursor}</Text>
                   {afterCursor}
                 </Text>
               </Box>
@@ -510,11 +394,7 @@
       {isTruncated && (
         <Box marginTop={0}>
           <Text color="gray" dimColor>
-<<<<<<< HEAD
-            Line {currentLine + 1}, Col {currentColumn + 1} | {value.length} chars
-=======
             {value.split('\n').length} lines, {value.length} chars (preview mode)
->>>>>>> f67a5406
           </Text>
         </Box>
       )}
