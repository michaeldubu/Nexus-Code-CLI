--- conflicted
+++ resolved
@@ -1,61 +1,6 @@
 /**
  * Unified Multi-Model Manager
  * Supports Anthropic, OpenAI, Google Gemini, and Ollama
- *
- * CRITICAL: Tool Use + Thinking Implementation Notes
- * ===================================================
- *
- * When using extended thinking with tool use, several important behaviors must be maintained:
- *
- * 1. THINKING BLOCK PRESERVATION:
- *    - During tool use loops, thinking blocks from the last assistant message must be preserved
- *    - Pass the complete unmodified thinking blocks back to the API with tool results
- *    - Thinking blocks are included in the content array as { type: 'thinking', thinking: '...' }
- *
- * 2. TOOL RESULT STRUCTURE:
- *    Tool results MUST be structured correctly when including system-reminders.
- *    CORRECT structure:
- *    {
- *      "role": "user",
- *      "content": [
- *        {
- *          "tool_use_id": "toolu_01XdVUKZTiWkVoFnuD2mv5oX",
- *          "type": "tool_result",
- *          "content": [
- *            { "type": "text", "text": "Tool result here" },
- *            { "type": "text", "text": "<system-reminder>...</system-reminder>" }
- *          ]
- *        }
- *      ]
- *    }
- *
- *    INCORRECT (causes MCP bug): System-reminders concatenated directly with tool results
- *
- * 3. TOOL_CHOICE LIMITATION:
- *    Tool use with thinking only supports:
- *    - tool_choice: {type: "auto"} (default)
- *    - tool_choice: {type: "none"}
- *    Using tool_choice: {type: "any"} or {type: "tool", name: "..."} will error
- *
- * 4. CONTEXT WINDOW BEHAVIOR:
- *    - Effective context window = input_tokens + current_turn_tokens
- *    - Previous thinking blocks are automatically stripped from context calculations
- *    - When a non-tool-result user block is included, all previous thinking blocks are ignored
- *    - Thinking blocks from previous turns are cached and count as input tokens when read from cache
- *
- * 5. PROMPT CACHING:
- *    - Changes to thinking parameters (enabled/disabled, budget) invalidate cache breakpoints
- *    - Thinking blocks are cached and retrieved efficiently
- *
- * 6. MID-TURN TOGGLES:
- *    - Cannot toggle thinking during an assistant turn (including tool use loops)
- *    - Only toggle thinking between complete assistant turns
- *
- * 7. BETA HEADERS:
- *    - interleaved-thinking-2025-05-14: For interleaved thinking
- *    - context-1m-2025-08-07: For 1M context window (Sonnet 4/4.5)
- *    - prompt-caching-2024-07-31: For prompt caching
- *    - computer-use-2025-01-24: For computer use capability
  */
 
 import Anthropic from '@anthropic-ai/sdk';
@@ -66,16 +11,16 @@
 import { ContextWindowManager } from '../utils/context-manager.js';
 import { enablePromptCaching } from '../utils/prompt-caching.js';
 
-export type ModelProvider = 'anthropic' | 'openai' | 'google' | 'ollama'; //TODO add ollama
+export type ModelProvider = 'anthropic' | 'openai' | 'google' | 'ollama';
 
 export interface ModelConfig {
   id: string;
   name: string;
   provider: ModelProvider;
-  supportsThinking?: boolean; // Extended thinking
-  supportsInterleavedThinking?: boolean; // Interleaved thinking (Sonnet 4/4.5 only)
-  supportsComputerUse?: boolean; // Computer use capability
-  supportsPromptCaching?: boolean; // Prompt caching
+  supportsThinking?: boolean; // Extended thinking (budget_tokens)
+  supportsInterleavedThinking?: boolean; // NEW: Interleaved thinking (Sonnet 4 only)
+  supportsComputerUse?: boolean; // NEW: Computer use capability
+  supportsPromptCaching?: boolean; // NEW: Prompt caching
   supportsReasoning?: boolean;
   supportsVision?: boolean;
   reasoningEffort?: 'minimal' | 'low' | 'medium' | 'high';
@@ -122,8 +67,8 @@
     id: 'claude-haiku-4-5-20251001',
     name: 'Claude Haiku 4.5',
     provider: 'anthropic',
-    supportsThinking: true, // 🔥 HAIKU 4.5 NOW SUPPORTS EXTENDED THINKING!
-    supportsInterleavedThinking: true, // 🔥 Interleaved thinking too!
+    supportsThinking: false,
+    supportsInterleavedThinking: false,
     supportsComputerUse: true,
     supportsPromptCaching: true,
     maxTokens: 64000,
@@ -136,8 +81,8 @@
     name: 'GPT-5',
     provider: 'openai',
     supportsReasoning: true,
-    reasoningEffort: 'low',
-    maxTokens: 32768,
+    reasoningEffort: 'high',
+    maxTokens: 16384,
     contextWindow: 128000,
   },
   'gpt-5-pro': {
@@ -162,8 +107,7 @@
     id: 'gpt-5-nano',
     name: 'GPT-5 Nano',
     provider: 'openai',
-    supportsReasoning: true,
-    reasoningEffort: 'low',
+    supportsReasoning: false,
     maxTokens: 32768,
     contextWindow: 128000,
   },
@@ -171,8 +115,7 @@
     id: 'gpt-5-codex',
     name: 'GPT-5 Codex',
     provider: 'openai',
-    supportsReasoning: true,
-    reasoningEffort: 'medium',
+    supportsReasoning: false,
     maxTokens: 32768,
     contextWindow: 128000,
   },
@@ -189,7 +132,6 @@
     name: 'GPT-4.1',
     provider: 'openai',
     supportsReasoning: false,
-    reasoningEffort: 'medium',
     maxTokens: 32768,
     contextWindow: 128000,
   },
@@ -205,8 +147,7 @@
     id: 'gpt-4o',
     name: 'GPT-4o',
     provider: 'openai',
-    supportsReasoning: true,
-    reasoningEffort: 'medium',
+    supportsReasoning: false,
     supportsVision: true,
     maxTokens: 16384,
     contextWindow: 128000,
@@ -215,8 +156,7 @@
     id: 'gpt-4o-mini',
     name: 'GPT-4o Mini',
     provider: 'openai',
-    supportsReasoning: true,
-    reasoningEffort: 'medium',
+    supportsReasoning: false,
     supportsVision: true,
     maxTokens: 16384,
     contextWindow: 128000,
@@ -225,8 +165,7 @@
     id: 'gpt-4o-search-preview',
     name: 'GPT-4o Search',
     provider: 'openai',
-    supportsReasoning: true,
-    reasoningEffort: 'medium',
+    supportsReasoning: false,
     supportsVision: true,
     maxTokens: 16384,
     contextWindow: 128000,
@@ -245,7 +184,7 @@
     name: 'O1 Pro',
     provider: 'openai',
     supportsReasoning: true,
-    reasoningEffort: 'medium',
+    reasoningEffort: 'high',
     maxTokens: 100000,
     contextWindow: 200000,
   },
@@ -254,7 +193,7 @@
     name: 'O3',
     provider: 'openai',
     supportsReasoning: true,
-    reasoningEffort: 'medium',
+    reasoningEffort: 'high',
     maxTokens: 100000,
     contextWindow: 200000,
   },
@@ -263,7 +202,7 @@
     name: 'O3 Pro',
     provider: 'openai',
     supportsReasoning: true,
-    reasoningEffort: 'medium',
+    reasoningEffort: 'high',
     maxTokens: 100000,
     contextWindow: 200000,
   },
@@ -290,7 +229,7 @@
     name: 'O4 Mini Deep Research',
     provider: 'openai',
     supportsReasoning: true,
-    reasoningEffort: 'medium',
+    reasoningEffort: 'high',
     maxTokens: 65536,
     contextWindow: 200000,
   },
@@ -315,7 +254,7 @@
   },
   'gemini-exp-1206': {
     id: 'gemini-exp-1206',
-    name: 'Gemini 2.0 Pro',
+    name: 'Gemini 2.0 Pro (Exp)',
     provider: 'google',
     supportsVision: true,
     supportsReasoning: true,
@@ -333,7 +272,7 @@
   },
 };
 
-// Content block types
+// Content block types (matching Claude Code's format)
 export interface TextContentBlock {
   type: 'text';
   text: string;
@@ -374,11 +313,9 @@
 }
 
 export interface StreamChunk {
-  type: 'text' | 'thinking' | 'reasoning' | 'reasoning_summary' | 'tool_call' | 'tool_use' | 'code' | 'status' | 'error' | 'done';
+  type: 'text' | 'thinking' | 'reasoning' | 'tool_call' | 'done';
   content?: string;
   toolCall?: ToolCall;
-  toolName?: string;
-  toolInput?: any;
 }
 
 export interface ModelResponse {
@@ -403,17 +340,15 @@
   private google?: GoogleGenerativeAI;
   private currentModel: string;
   private thinkingEnabled: boolean = true;
-  private interleavedThinkingEnabled: boolean = true; // Interleaved thinking
-  private computerUseEnabled: boolean = false; // Computer use capability
-  private promptCachingEnabled: boolean = true; //Prompt caching (enabled by default)
-  private skillsEnabled: boolean = true; // Agent Skills support
+  private interleavedThinkingEnabled: boolean = false; // NEW: Interleaved thinking
+  private computerUseEnabled: boolean = false; // NEW: Computer use capability
+  private promptCachingEnabled: boolean = true; // NEW: Prompt caching (enabled by default)
+  private skillsEnabled: boolean = false; // NEW: Agent Skills support
   private reasoningEffort: 'minimal' | 'low' | 'medium' | 'high' = 'high';
-  private verbosity: 'low' | 'high' = 'high'; // GPT-5 verbosity control (ONLY low/high per API docs)
+  private verbosity: 'low' | 'medium' | 'high' = 'high'; // GPT-5 verbosity control
   private lastResponseId?: string;
-  private conversationHistory: Message[] = []; //rolling context window management
-  private contextManager?: ContextWindowManager; //Context window manager
-  private isInToolUseLoop: boolean = false; // Track if we're in a tool use loop (prevent mid-turn thinking toggles)
-  private lastAssistantThinkingBlocks: any[] = []; // Preserve thinking blocks from last assistant message for tool use
+  private conversationHistory: Message[] = []; // NEW: For rolling context window management
+  private contextManager?: ContextWindowManager; // NEW: Context window manager
 
   constructor(
     anthropicKey?: string,
@@ -455,8 +390,8 @@
     if (defaultModel && this.isModelAvailable(defaultModel)) {
       this.currentModel = defaultModel;
     } else {
-      // Auto-select first available model - DEFAULT TO HAIKU 4.5 (fast & cheap)
-      if (anthropicKey) this.currentModel = 'claude-haiku-4-5-20251001';
+      // Auto-select first available model
+      if (anthropicKey) this.currentModel = 'claude-sonnet-4-5-20250929';
       else if (openaiKey) this.currentModel = 'gpt-5';
       else if (googleKey) this.currentModel = 'gemini-2.0-flash-exp';
       else this.currentModel = ''; // No keys provided
@@ -516,19 +451,16 @@
     if (oldConfig && newConfig) {
       // Disable thinking if new model doesn't support it
       if (!newConfig.supportsThinking && this.thinkingEnabled) {
+        console.log('⚠️  Auto-disabling thinking (not supported by new model)');
         this.thinkingEnabled = false;
       }
 
       // Disable interleaved thinking if new model doesn't support it
       if (!newConfig.supportsInterleavedThinking && this.interleavedThinkingEnabled) {
+        console.log('⚠️  Auto-disabling interleaved thinking (not supported by new model)');
         this.interleavedThinkingEnabled = false;
       }
 
-<<<<<<< HEAD
-      // Disable reasoning if new model doesn't support it
-      if (!newConfig.supportsReasoning && oldConfig.supportsReasoning) {
-        // Don't reset reasoningEffort, just don't use it
-=======
       // Auto-adjust reasoning effort based on new model's capabilities
       if (newConfig.supportsReasoning) {
         // If new model supports reasoning, use its default reasoning effort
@@ -539,11 +471,11 @@
         // If switching from reasoning model to non-reasoning model, reset to default
         console.log('⚠️  Auto-disabling reasoning (not supported by new model)');
         this.reasoningEffort = 'medium'; // Reset to safe default
->>>>>>> f67a5406
       }
 
       // Disable computer use if new model doesn't support it
       if (!newConfig.supportsComputerUse && this.computerUseEnabled) {
+        console.log('⚠️  Auto-disabling computer use (not supported by new model)');
         this.computerUseEnabled = false;
       }
 
@@ -561,19 +493,8 @@
 
   /**
    * Toggle thinking mode
-   * CRITICAL: Cannot toggle thinking in the middle of an assistant turn (including tool use loops)
    */
   toggleThinking(): boolean {
-    if (this.isInToolUseLoop) {
-      console.warn('⚠️ Cannot toggle thinking during a tool use loop. Complete the assistant turn first.');
-      return this.thinkingEnabled;
-    }
-
-    // Invalidate prompt cache when thinking parameters change
-    if (this.promptCachingEnabled) {
-      console.log('🔄 Thinking parameter changed - prompt cache will be invalidated');
-    }
-
     this.thinkingEnabled = !this.thinkingEnabled;
     return this.thinkingEnabled;
   }
@@ -587,19 +508,8 @@
 
   /**
    * Toggle interleaved thinking mode
-   * CRITICAL: Cannot toggle thinking in the middle of an assistant turn (including tool use loops)
    */
   toggleInterleavedThinking(): boolean {
-    if (this.isInToolUseLoop) {
-      console.warn('⚠️ Cannot toggle interleaved thinking during a tool use loop. Complete the assistant turn first.');
-      return this.interleavedThinkingEnabled;
-    }
-
-    // Invalidate prompt cache when thinking parameters change
-    if (this.promptCachingEnabled) {
-      console.log('🔄 Thinking parameter changed - prompt cache will be invalidated');
-    }
-
     this.interleavedThinkingEnabled = !this.interleavedThinkingEnabled;
     return this.interleavedThinkingEnabled;
   }
@@ -719,14 +629,14 @@
   /**
    * Get verbosity level (GPT-5 specific)
    */
-  getVerbosity(): 'low' | 'high' {
+  getVerbosity(): 'low' | 'medium' | 'high' {
     return this.verbosity;
   }
 
   /**
    * Set verbosity level (GPT-5 specific)
    */
-  setVerbosity(level: 'low' | 'high'): void {
+  setVerbosity(level: 'low' | 'medium' | 'high'): void {
     this.verbosity = level;
   }
 
@@ -780,30 +690,14 @@
       temperature?: number;
       maxTokens?: number;
       systemPrompt?: string;
-      tools?: any[];
-      tool_choice?: any;
     }
   ): Promise<ModelResponse> {
-    // Format messages and PRESERVE thinking blocks from previous assistant messages
     const formattedMessages = messages
       .filter(m => m.role !== 'system')
-      .map(m => {
-        const baseMessage: any = {
-          role: m.role as 'user' | 'assistant',
-          content: toAnthropicContent(m.content),
-        };
-
-        // CRITICAL: Preserve thinking blocks during tool use loops
-        // When passing tool results back, we must include the complete unmodified thinking blocks
-        if (m.role === 'assistant' && m.thinking) {
-          baseMessage.content = [
-            { type: 'thinking', thinking: m.thinking },
-            ...Array.isArray(baseMessage.content) ? baseMessage.content : [{ type: 'text', text: baseMessage.content }]
-          ];
-        }
-
-        return baseMessage;
-      });
+      .map(m => ({
+        role: m.role as 'user' | 'assistant',
+        content: toAnthropicContent(m.content),
+      }));
 
     const systemPrompt = options.systemPrompt || messages.find(m => m.role === 'system')?.content;
     const systemPromptText = typeof systemPrompt === 'string' ? systemPrompt : contentToText(systemPrompt || '');
@@ -812,18 +706,6 @@
     const useThinking = this.getModelConfig().supportsThinking && this.thinkingEnabled;
     const useInterleavedThinking = this.getModelConfig().supportsThinking && this.interleavedThinkingEnabled;
 
-    // CRITICAL: Validate tool_choice when thinking is enabled
-    // Thinking + tool use only supports tool_choice: {type: "auto"} or {type: "none"}
-    if (useThinking && options.tool_choice) {
-      const toolChoiceType = typeof options.tool_choice === 'string' ? options.tool_choice : options.tool_choice.type;
-      if (toolChoiceType === 'any' || toolChoiceType === 'tool') {
-        throw new Error(
-          'Tool use with thinking only supports tool_choice: {type: "auto"} (default) or {type: "none"}. ' +
-          'Using tool_choice: {type: "any"} or {type: "tool", name: "..."} will result in an error.'
-        );
-      }
-    }
-
     // Build extra headers for beta features
     const betaFeatures: string[] = [];
 
@@ -836,16 +718,12 @@
     if (this.promptCachingEnabled) {
       betaFeatures.push('prompt-caching-2024-07-31');
     }
-    // Add 1M context beta header for Sonnet 4 and 4.5
-    if (this.currentModel === 'claude-sonnet-4-20250514' || this.currentModel === 'claude-sonnet-4-5-20250929') {
-      betaFeatures.push('context-1m-2025-08-07');
-    }
-    // Skills disabled - requires docker container via code-execution beta
-    // if (this.skillsEnabled) {
-    //   betaFeatures.push('code-execution-2025-08-25');
-    //   betaFeatures.push('skills-2025-10-02');
-    //   betaFeatures.push('files-api-2025-04-14');
-    // }
+    if (this.skillsEnabled) {
+      // Agent Skills requires 3 beta headers
+      betaFeatures.push('code-execution-2025-08-25');
+      betaFeatures.push('skills-2025-10-02');
+      betaFeatures.push('files-api-2025-04-14');
+    }
 
     // Enable prompt caching if enabled
     let finalSystem: any = systemPromptText;
@@ -865,17 +743,6 @@
     // Use appropriate client based on operation type
     const client = this.getAnthropicClient();
 
-    // Prepare tools array - include code_execution if skills are enabled
-    let anthropicTools: any[] = options.tools && options.tools.length > 0 ? mcpToAnthropicTools(options.tools) as any : [];
-
-    // Skills disabled - requires docker container
-    // if (this.skillsEnabled) {
-    //   anthropicTools.push({
-    //     type: 'code_execution_20250825',
-    //     name: 'code_execution',
-    //   });
-    // }
-
     // Build request options (first parameter)
     const requestOptions: any = {
       model: this.currentModel,
@@ -883,12 +750,7 @@
       temperature: 1.0,
       system: finalSystem,
       messages: finalMessages as any,
-      // Add tools if provided
-      ...(anthropicTools.length > 0 && { tools: anthropicTools }),
-      // Add tool_choice if provided and validated
-      ...(options.tool_choice && { tool_choice: options.tool_choice }),
-      // Enable thinking: use extended thinking if not using interleaved (beta header handles interleaved)
-      ...(useThinking && {
+      ...(useThinking && !useInterleavedThinking && {
         thinking: {
           type: 'enabled',
           budget_tokens: 200000,
@@ -909,14 +771,10 @@
     const thinkingContent = response.content.find((c: any) => c.type === 'thinking');
 
     const toolCalls: ToolCall[] = [];
-    const thinkingBlocks: any[] = [];
-
-    // Extract all tool_use blocks and thinking blocks
+
+    // Extract all tool_use blocks
     for (const contentBlock of response.content) {
       if (contentBlock.type === 'tool_use') {
-        // We're entering a tool use loop - set flag to prevent mid-turn thinking toggles
-        this.isInToolUseLoop = true;
-
         // Extract input parameters from tool call
         const input = (contentBlock as any).input as Record<string, any>;
         toolCalls.push({
@@ -927,20 +785,7 @@
             arguments: JSON.stringify(input), // Convert to JSON string for consistency
           },
         });
-      } else if ((contentBlock as any).type === 'thinking') {
-        // Preserve thinking blocks for future tool use loops
-        thinkingBlocks.push({ type: 'thinking', thinking: (contentBlock as any).thinking });
-      }
-    }
-
-    // Save thinking blocks for future tool use loops
-    if (thinkingBlocks.length > 0) {
-      this.lastAssistantThinkingBlocks = thinkingBlocks;
-    }
-
-    // If no tool calls, we're done with this turn - reset flag
-    if (toolCalls.length === 0) {
-      this.isInToolUseLoop = false;
+      }
     }
 
     return {
@@ -1006,26 +851,16 @@
       temperature: 1.0,
       // Use previous_response_id for context chaining
       ...(this.lastResponseId && { previous_response_id: this.lastResponseId }),
-      // CRITICAL: Computer use requires truncation: 'auto'
-      ...(this.currentModel === 'computer-use-preview' && {
-        truncation: 'auto'
-      }),
       // Add tool support - convert MCP format to OpenAI Responses API format
-      // NOTE: Responses API supports parallel tool calls
+      // NOTE: Responses API is agentic by default, no parallel_tool_calls param needed
       ...(options.tools && options.tools.length > 0 && {
         tools: mcpToOpenAITools(options.tools),
-        parallel_tool_calls: true, // Enable parallel tool execution
       }),
       // GPT-5 verbosity control
       text: {
         verbosity: this.verbosity,
       },
-<<<<<<< HEAD
-      // Enable reasoning for supported models
-      // CRITICAL: Use model-specific reasoningEffort, not global setting!
-=======
       // Only add reasoning if model supports it
->>>>>>> f67a5406
       ...(this.getModelConfig().supportsReasoning && {
         reasoning: {
           effort: this.getModelConfig().reasoningEffort || this.reasoningEffort,
@@ -1036,10 +871,9 @@
 
     this.lastResponseId = response.id;
 
-    // Parse output - handle ALL output types
+    // Parse output
     let content = '';
     let reasoning = '';
-    const toolCalls: ToolCall[] = [];
 
     for (const item of response.output) {
       if (item.type === 'message') {
@@ -1054,44 +888,12 @@
             reasoning += summary.text + ' ';
           }
         }
-      } else if (item.type === 'function_call') {
-        // Handle function calls
-        toolCalls.push({
-          id: (item as any).call_id || (item as any).id,
-          type: 'function',
-          function: {
-            name: (item as any).name,
-            arguments: (item as any).arguments || '{}',
-          },
-        });
-      } else if (item.type === 'web_search_call') {
-        // Log web search (not a tool call we need to handle)
-        console.log('Web search performed:', (item as any).id);
-      } else if (item.type === 'file_search_call') {
-        // Log file search (not a tool call we need to handle)
-        console.log('File search performed:', (item as any).id);
-      } else if (item.type === 'mcp_call') {
-        // Handle MCP tool call
-        console.log('MCP call:', (item as any).name, (item as any).output);
-      } else if (item.type === 'mcp_approval_request') {
-        // Handle MCP approval request (would need user interaction)
-        console.log('MCP approval needed:', (item as any).name);
-      } else if (item.type === 'code_interpreter_call') {
-        // Log code execution
-        console.log('Code executed:', (item as any).id);
-      } else if (item.type === 'image_generation_call') {
-        // Log image generation
-        console.log('Image generated:', (item as any).id);
-      } else if (item.type === 'computer_call') {
-        // Log computer use action
-        console.log('Computer action:', (item as any).action);
       }
     }
 
     return {
       content: content.trim(),
       reasoning: reasoning.trim() || undefined,
-      toolCalls: toolCalls.length > 0 ? toolCalls : undefined,
       usage: {
         inputTokens: response.usage.input_tokens,
         outputTokens: response.usage.output_tokens,
@@ -1136,29 +938,14 @@
       maxTokens?: number;
       systemPrompt?: string;
       tools?: any[];
-      tool_choice?: any;
     }
   ): AsyncGenerator<StreamChunk> {
-    // Format messages and PRESERVE thinking blocks from previous assistant messages
     const formattedMessages = messages
       .filter(m => m.role !== 'system')
-      .map(m => {
-        const baseMessage: any = {
-          role: m.role as 'user' | 'assistant',
-          content: toAnthropicContent(m.content),
-        };
-
-        // CRITICAL: Preserve thinking blocks during tool use loops
-        // When passing tool results back, we must include the complete unmodified thinking blocks
-        if (m.role === 'assistant' && m.thinking) {
-          baseMessage.content = [
-            { type: 'thinking', thinking: m.thinking },
-            ...Array.isArray(baseMessage.content) ? baseMessage.content : [{ type: 'text', text: baseMessage.content }]
-          ];
-        }
-
-        return baseMessage;
-      });
+      .map(m => ({
+        role: m.role as 'user' | 'assistant',
+        content: toAnthropicContent(m.content),
+      }));
 
     const systemPrompt = options.systemPrompt || messages.find(m => m.role === 'system')?.content;
     const systemPromptText = typeof systemPrompt === 'string' ? systemPrompt : contentToText(systemPrompt || '');
@@ -1167,19 +954,7 @@
     const useThinking = this.getModelConfig().supportsThinking && this.thinkingEnabled;
     const useInterleavedThinking = this.getModelConfig().supportsThinking && this.interleavedThinkingEnabled;
 
-    // CRITICAL: Validate tool_choice when thinking is enabled
-    // Thinking + tool use only supports tool_choice: {type: "auto"} or {type: "none"}
-    if (useThinking && options.tool_choice) {
-      const toolChoiceType = typeof options.tool_choice === 'string' ? options.tool_choice : options.tool_choice.type;
-      if (toolChoiceType === 'any' || toolChoiceType === 'tool') {
-        throw new Error(
-          'Tool use with thinking only supports tool_choice: {type: "auto"} (default) or {type: "none"}. ' +
-          'Using tool_choice: {type: "any"} or {type: "tool", name: "..."} will result in an error.'
-        );
-      }
-    }
-
-    // Build headers for beta features
+    // Build extra headers for beta features
     const betaFeatures: string[] = [];
 
     if (useInterleavedThinking) {
@@ -1191,30 +966,15 @@
     if (this.promptCachingEnabled) {
       betaFeatures.push('prompt-caching-2024-07-31');
     }
-    // Add 1M context beta header for Sonnet 4 and 4.5
-    if (this.currentModel === 'claude-sonnet-4-20250514' || this.currentModel === 'claude-sonnet-4-5-20250929') {
-      betaFeatures.push('context-1m-2025-08-07');
-    }
-    // Skills disabled - requires docker container via code-execution beta
-    // if (this.skillsEnabled) {
-    //   betaFeatures.push('code-execution-2025-08-25');
-    //   betaFeatures.push('skills-2025-10-02');
-    //   betaFeatures.push('files-api-2025-04-14');
-    // }
+    if (this.skillsEnabled) {
+      // Agent Skills requires 3 beta headers
+      betaFeatures.push('code-execution-2025-08-25');
+      betaFeatures.push('skills-2025-10-02');
+      betaFeatures.push('files-api-2025-04-14');
+    }
 
     // Use streaming client (10 min timeout)
     const client = this.getAnthropicStreamingClient();
-
-    // Prepare tools array - include code_execution if skills are enabled
-    let anthropicTools: any[] = options.tools && options.tools.length > 0 ? mcpToAnthropicTools(options.tools) as any : [];
-
-    // Skills disabled - requires docker container
-    // if (this.skillsEnabled && !anthropicTools.find(t => t.name === 'code_execution')) {
-    //   anthropicTools.push({
-    //     type: 'code_execution_20250825',
-    //     name: 'code_execution',
-    //   });
-    // }
 
     // Build streaming request options (first parameter)
     const streamOptions: any = {
@@ -1223,12 +983,9 @@
       temperature: 1.0,
       system: systemPromptText,
       messages: formattedMessages as any,
-      // Add tool support
-      ...(anthropicTools.length > 0 && { tools: anthropicTools }),
-      // Add tool_choice if provided and validated
-      ...(options.tool_choice && { tool_choice: options.tool_choice }),
-      // Enable thinking: use extended thinking if not using interleaved (beta header handles interleaved)
-      ...(useThinking && {
+      // Add tool support - convert MCP format to Anthropic format
+      ...(options.tools && options.tools.length > 0 && { tools: mcpToAnthropicTools(options.tools) as any }),
+      ...(useThinking && !useInterleavedThinking && {
         thinking: {
           type: 'enabled',
           budget_tokens: 200000,
@@ -1245,28 +1002,18 @@
 
     const stream = await client.messages.stream(streamOptions, headersOptions);
 
-    // Track tool calls and thinking blocks being built up from deltas 🔥
+    // Track tool calls being built up from deltas 🔥
     let currentToolCall: { id: string; name: string; inputStr: string } | null = null;
-    let currentThinkingBlock: string = '';
-    const thinkingBlocks: any[] = [];
 
     for await (const chunk of stream) {
       if (chunk.type === 'content_block_start') {
         // Start tracking tool_use blocks
         if (chunk.content_block.type === 'tool_use') {
-          // We're entering a tool use loop - set flag to prevent mid-turn thinking toggles
-          this.isInToolUseLoop = true;
-
           currentToolCall = {
             id: chunk.content_block.id,
             name: chunk.content_block.name,
             inputStr: '', // Will accumulate from deltas - THIS IS THE FIX!
           };
-        }
-        // Handle thinking block start
-        else if ((chunk.content_block as any).type === 'thinking') {
-          // Thinking block started - deltas will follow
-          currentThinkingBlock = '';
         }
       } else if (chunk.type === 'content_block_delta') {
         if (chunk.delta.type === 'text_delta') {
@@ -1279,22 +1026,14 @@
         else if (chunk.delta.type === 'input_json_delta' && currentToolCall) {
           currentToolCall.inputStr += chunk.delta.partial_json;
         }
-        // Thinking deltas - accumulate for preservation
+        // Thinking deltas
         else if ((chunk.delta as any).type === 'thinking_delta') {
-          const thinkingText = (chunk.delta as any).thinking || '';
-          currentThinkingBlock += thinkingText;
           yield {
             type: 'thinking',
-            content: thinkingText,
+            content: (chunk.delta as any).thinking,
           };
         }
       } else if (chunk.type === 'content_block_stop') {
-        // Save thinking block for later use during tool use loops
-        if (currentThinkingBlock) {
-          thinkingBlocks.push({ type: 'thinking', thinking: currentThinkingBlock });
-          currentThinkingBlock = '';
-        }
-
         // Finalize the tool call with accumulated parameters
         if (currentToolCall) {
           try {
@@ -1316,12 +1055,6 @@
           currentToolCall = null;
         }
       } else if (chunk.type === 'message_stop') {
-        // Save thinking blocks for future tool use loops
-        if (thinkingBlocks.length > 0) {
-          this.lastAssistantThinkingBlocks = thinkingBlocks;
-        }
-        // Reset tool use loop flag when message is complete
-        this.isInToolUseLoop = false;
         yield { type: 'done' };
       }
     }
@@ -1339,200 +1072,99 @@
       tools?: any[];
     }
   ): AsyncGenerator<StreamChunk> {
-    // SIMPLIFIED: Just like OpenAI's official example - use instructions instead of complex input handling
     const systemPrompt = options.systemPrompt || messages.find(m => m.role === 'system')?.content;
-    const instructions = typeof systemPrompt === 'string' ? systemPrompt : contentToText(systemPrompt || '');
-
-    // Convert messages to simple format
-    const input = messages
-      .filter(m => m.role !== 'system')
-      .map(m => ({
-        role: m.role,
-        content: typeof m.content === 'string' ? m.content : contentToText(m.content),
-      }));
+    const systemPromptText = typeof systemPrompt === 'string' ? systemPrompt : contentToText(systemPrompt || '');
+    const userMessages = messages.filter(m => m.role !== 'system');
+
+    const input: any[] = [];
+    if (systemPromptText) {
+      input.push({ role: 'developer', content: systemPromptText });
+    }
+
+    // CONVERT ContentBlock[] to string! 🔥
+    for (const msg of userMessages) {
+      if (msg.role === 'user') {
+        const textContent = typeof msg.content === 'string' ? msg.content : contentToText(msg.content);
+        input.push({
+          role: 'user',
+          content: [{ type: 'input_text', text: textContent }],
+        });
+      } else if (msg.role === 'assistant') {
+        const textContent = typeof msg.content === 'string' ? msg.content : contentToText(msg.content);
+        input.push({
+          role: 'assistant',
+          content: [{ type: 'output_text', text: textContent }],
+        });
+      }
+    }
 
     const stream = await this.openai.responses.create({
       model: this.currentModel,
-      input,
-      instructions,
+      input: input.length === 1 ? input[0].content[0].text : input,
       max_output_tokens: options.maxTokens || this.getModelConfig().maxTokens,
+      temperature: 1.0,
       stream: true,
       ...(this.lastResponseId && { previous_response_id: this.lastResponseId }),
-      // CRITICAL: Computer use requires truncation: 'auto'
-      ...(this.currentModel === 'computer-use-preview' && {
-        truncation: 'auto'
-      }),
       // Add tool support - convert MCP format to OpenAI Responses API format
+      // NOTE: Responses API is agentic by default, no parallel_tool_calls param needed
       ...(options.tools && options.tools.length > 0 && {
         tools: mcpToOpenAITools(options.tools),
-        parallel_tool_calls: true,
       }),
       // GPT-5 verbosity control
       text: {
         verbosity: this.verbosity,
       },
-<<<<<<< HEAD
-      // CRITICAL: Use model-specific reasoningEffort, not global setting!
-      ...(this.getModelConfig().supportsReasoning && {
-        reasoning: {
-          effort: this.getModelConfig().reasoningEffort || this.reasoningEffort,
-          summary: 'detailed',
-=======
       // Only add reasoning if model supports it
       ...(this.getModelConfig().supportsReasoning && {
         reasoning: {
           effort: this.getModelConfig().reasoningEffort || this.reasoningEffort,
           summary: 'detailed', // Reasoning models only support 'detailed', not 'concise'
->>>>>>> f67a5406
         },
       }),
     } as any);
 
-    // Handle OpenAI Responses API streaming events
-    let currentToolCall: { name: string; arguments: string } | null = null;
-
-    for await (const event of (stream as any)) {
-      const eventType = (event as any).type;
-
-      // Text deltas (assistant output)
-      if (eventType === 'response.output_text.delta') {
+    for await (const chunk of (stream as any)) {
+      // Log ALL events to debug stream issues
+      console.log('📨 OpenAI Event:', chunk.type);
+
+      if (chunk.type === 'response.output_text.delta') {
         yield {
           type: 'text',
-          content: (event as any).delta || ''
+          content: (chunk as any).delta,
         };
-      }
-      // Text done
-      else if (eventType === 'response.output_text.done') {
-        // Could emit a marker here if needed
-        continue;
-      }
-      // Reasoning content (for o1/o3 models)
-      else if (eventType === 'response.reasoning_text.delta') {
+      } else if (chunk.type === 'response.reasoning_summary_text.delta') {
+        // Reasoning summary chunks
         yield {
           type: 'reasoning',
-          content: (event as any).delta || ''
+          content: (chunk as any).delta,
         };
-      }
-      // Reasoning summary (condensed reasoning)
-      else if (eventType === 'response.reasoning_summary_text.delta') {
+      } else if (chunk.type === 'response.reasoning.delta') {
+        // Full reasoning chunks (not just summary)
         yield {
-          type: 'reasoning_summary',
-          content: (event as any).delta || ''
+          type: 'reasoning',
+          content: (chunk as any).delta || (chunk as any).content || '',
         };
-      }
-      // Function/tool call arguments streaming
-      else if (eventType === 'response.function_call_arguments.delta') {
-        if (!currentToolCall) {
-          currentToolCall = { name: (event as any).name || '', arguments: '' };
+      } else if (chunk.type === 'response.reasoning.done') {
+        // Reasoning finished - DON'T stop stream, just log
+        console.log('✅ Reasoning complete, continuing stream...');
+        // Don't yield anything, keep streaming
+      } else if (chunk.type === 'response.created') {
+        this.lastResponseId = (chunk as any).response.id;
+      } else if (chunk.type === 'response.completed') {
+        console.log('✅ Response complete');
+        yield { type: 'done' };
+      } else if (chunk.type && chunk.type.includes('reasoning')) {
+        // Catch any other reasoning-related events we might have missed
+        console.log('🔍 Unknown reasoning event type:', chunk.type, JSON.stringify(chunk));
+        if (chunk.delta || chunk.content) {
+          yield {
+            type: 'reasoning',
+            content: (chunk as any).delta || (chunk as any).content || '',
+          };
         }
-        currentToolCall.arguments += (event as any).delta || '';
-      }
-      else if (eventType === 'response.function_call_arguments.done') {
-        if (currentToolCall || (event as any).name) {
-          yield {
-            type: 'tool_use',
-            toolName: (event as any).name || currentToolCall?.name || '',
-            toolInput: JSON.parse((event as any).arguments || currentToolCall?.arguments || '{}')
-          };
-          currentToolCall = null;
-        }
-      }
-      // MCP tool calls
-      else if (eventType === 'response.mcp_call_arguments.delta') {
-        if (!currentToolCall) {
-          currentToolCall = { name: '', arguments: '' };
-        }
-        currentToolCall.arguments += (event as any).delta || '';
-      }
-      else if (eventType === 'response.mcp_call_arguments.done') {
-        if (currentToolCall || (event as any).arguments) {
-          yield {
-            type: 'tool_use',
-            toolName: 'mcp_call',
-            toolInput: JSON.parse((event as any).arguments || currentToolCall?.arguments || '{}')
-          };
-          currentToolCall = null;
-        }
-      }
-      // Web search events
-      else if (eventType === 'response.web_search_call.in_progress') {
-        yield {
-          type: 'status',
-          content: '🔍 Searching the web...'
-        };
-      }
-      else if (eventType === 'response.web_search_call.completed') {
-        yield {
-          type: 'status',
-          content: '✅ Web search completed'
-        };
-      }
-      // File search events
-      else if (eventType === 'response.file_search_call.searching') {
-        yield {
-          type: 'status',
-          content: '📁 Searching files...'
-        };
-      }
-      else if (eventType === 'response.file_search_call.completed') {
-        yield {
-          type: 'status',
-          content: '✅ File search completed'
-        };
-      }
-      // Image generation events
-      else if (eventType === 'response.image_generation_call.generating') {
-        yield {
-          type: 'status',
-          content: '🎨 Generating image...'
-        };
-      }
-      else if (eventType === 'response.image_generation_call.completed') {
-        yield {
-          type: 'status',
-          content: '✅ Image generated'
-        };
-      }
-      // Code interpreter events
-      else if (eventType === 'response.code_interpreter_call.interpreting') {
-        yield {
-          type: 'status',
-          content: '⚙️ Running code...'
-        };
-      }
-      else if (eventType === 'response.code_interpreter_call_code.delta') {
-        yield {
-          type: 'code',
-          content: (event as any).delta || ''
-        };
-      }
-      // Response lifecycle events
-      else if (eventType === 'response.failed') {
-        yield {
-          type: 'error',
-          content: `Error: ${(event as any).response?.error?.message || 'Unknown error'}`
-        };
-      }
-      else if (eventType === 'response.incomplete') {
-        const reason = (event as any).response?.incomplete_details?.reason || 'unknown';
-        yield {
-          type: 'status',
-          content: `⚠️ Response incomplete: ${reason}`
-        };
-      }
-      else if (eventType === 'response.completed') {
-        // Save response ID for continuation
-        if ((event as any).response?.id) {
-          this.lastResponseId = (event as any).response.id;
-        }
-        yield { type: 'done' };
-      }
-      // Error event
-      else if (eventType === 'error') {
-        yield {
-          type: 'error',
-          content: `Error: ${(event as any).message || 'Unknown error'}`
-        };
+      } else {
+        // Log unhandled events
+        console.log('⚠️ Unhandled event type:', chunk.type);
       }
     }
   }
